--- conflicted
+++ resolved
@@ -1,11 +1,6 @@
-// Import for KnownModules
-import io.micronaut.testresources.buildtools.KnownModules
-
 plugins {
-    id("io.micronaut.minimal.application") version "4.5.3" // From user baseline
-    id("io.micronaut.test-resources") version "4.5.3"   // From user baseline
-    // Note: The user's baseline did not include `java-library` or `com.gradleup.shadow` from my previous state.
-    // I am proceeding with the user's provided plugin block.
+    id("io.micronaut.minimal.application") version "4.5.3"
+    id("io.micronaut.test-resources") version "4.5.3"
 }
 
 group = "com.krickert.yappy.modules.wikicrawlerconnector"
@@ -24,28 +19,17 @@
 }
 
 micronaut {
-    testRuntime("junit5") // From user baseline
-    processing { // From user baseline
+    testRuntime("junit5")
+    processing {
         incremental(true)
         annotations("com.krickert.yappy.wikicrawler.*")
     }
-<<<<<<< HEAD
     testResources {
-=======
-    testResources { // ADDED testResources block
->>>>>>> 9be5cd64
         enabled.set(true)
         inferClasspath.set(true)
         clientTimeout.set(60)
         sharedServer.set(true)
-<<<<<<< HEAD
     }
-=======
-        // Using fully qualified name for KnownModules as per instruction
-        knownModules.add(io.micronaut.testresources.buildtools.KnownModules.KAFKA) 
-    }
-    // runtime.set(io.micronaut.gradle.MicronautRuntime.NONE) // This was in my original, but not user's. Omitting for now.
->>>>>>> 9be5cd64
 }
 
 dependencies {
@@ -54,7 +38,7 @@
     implementation("io.micronaut.openapi:micronaut-openapi-annotations") // User provided
 
     // Assuming mn. and libs. resolve correctly from the project's version catalog
-    annotationProcessor(mn.micronaut.inject.java) 
+    annotationProcessor(mn.micronaut.inject.java)
     annotationProcessor(mn.micronaut.serde.processor)
     implementation(mn.micronaut.inject)
     implementation(mn.micronaut.serde.jackson)
@@ -63,9 +47,9 @@
     implementation(mn.micronaut.grpc.runtime)
 
     implementation(project(":yappy-models:protobuf-models"))
-    implementation("info.bliki.wiki:bliki-core:3.1.0") 
+    implementation("info.bliki.wiki:bliki-core:3.1.0")
     implementation(mn.micronaut.kafka)
-    implementation(libs.apicurio.serde) 
+    implementation(libs.apicurio.serde)
     implementation(libs.slf4j.api)
     runtimeOnly(libs.logback.classic)
 
@@ -89,7 +73,10 @@
     runtimeOnly("io.micronaut.openapi:micronaut-openapi:6.15.0") // User provided
 }
 
-// ADDED sourceSets block
+application {
+    mainClass = "com.krickert.yappy.wikicrawler.WikiCrawlerApplication"
+}
+
 sourceSets {
     main {
         java {
