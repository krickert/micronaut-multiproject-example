<<<<<<< HEAD
=======
package com.krickert.yappy.modules.embedder;

import com.fasterxml.jackson.databind.ObjectMapper;
import com.google.protobuf.Struct;
import com.google.protobuf.util.JsonFormat;
import com.krickert.search.model.*;
import com.krickert.search.sdk.*;
import io.grpc.stub.StreamObserver;
import io.micronaut.test.extensions.junit5.annotation.MicronautTest;
import jakarta.inject.Inject;
import org.junit.jupiter.api.Test;

import java.util.UUID;
import java.util.concurrent.CompletableFuture;
import java.util.concurrent.TimeUnit;

import static org.junit.jupiter.api.Assertions.*;

@MicronautTest
public class EmbedderServiceGrpcTest {

    @Inject
    private ObjectMapper objectMapper;

    @Inject
    private EmbedderServiceGrpc embedderService;


    // Helper class to capture StreamObserver events
    private static class TestStreamObserver<T> implements StreamObserver<T> {
        private final CompletableFuture<T> future = new CompletableFuture<>();
        private final CompletableFuture<Void> completed = new CompletableFuture<>();
        private Throwable error;

        @Override
        public void onNext(T value) {
            future.complete(value);
        }

        @Override
        public void onError(Throwable t) {
            error = t;
            future.completeExceptionally(t);
            completed.completeExceptionally(t);
        }

        @Override
        public void onCompleted() {
            completed.complete(null);
        }

        public T getResponse() throws Exception {
            return future.get(5, TimeUnit.SECONDS); // Wait for a reasonable time
        }

        public Throwable getError() {
            return error;
        }

        public boolean isCompleted() {
            return completed.isDone() && !completed.isCompletedExceptionally();
        }

        public void awaitCompletion() throws Exception {
            completed.get(5, TimeUnit.SECONDS); // Wait for completion
        }
    }


    @Test
    public void testProcessDataWithChunks() throws Exception {
        // Create a test document with chunks
        PipeDoc inputDoc = createTestDocumentWithChunks();

        // Create a test request
        ProcessRequest request = createTestRequest(inputDoc);

        // Create a test response observer
        TestStreamObserver<ProcessResponse> responseObserver = new TestStreamObserver<>();

        // Process the request
        embedderService.processData(request, responseObserver);

        // Wait for completion
        responseObserver.awaitCompletion();

        // Get the response
        ProcessResponse response = responseObserver.getResponse();
        assertNull(responseObserver.getError(), "onError should not have been called");
        assertTrue(responseObserver.isCompleted(), "onCompleted should have been called");


        // Verify the response is successful
        assertTrue(response.getSuccess());

        // Verify the output document has embeddings
        PipeDoc outputDoc = response.getOutputDoc();
        assertNotNull(outputDoc);

        // Verify that we have semantic results with embeddings
        // With the new behavior, we keep the original and add new ones with embeddings
        assertEquals(2, outputDoc.getSemanticResultsCount(), "Should have original + embedded result");

        // The first result is the original without embeddings
        SemanticProcessingResult originalResult = outputDoc.getSemanticResults(0);
        assertEquals("", originalResult.getEmbeddingConfigId(), "Original result should not have embedding config");
        
        // The second result should have embeddings
        SemanticProcessingResult embeddedResult = outputDoc.getSemanticResults(1);
        assertEquals(EmbeddingModel.ALL_MINILM_L6_V2.name(), embeddedResult.getEmbeddingConfigId());

        // Verify that each chunk has embeddings in the embedded result
        for (SemanticChunk chunk : embeddedResult.getChunksList()) {
            ChunkEmbedding embedding = chunk.getEmbeddingInfo();
            assertTrue(embedding.getVectorCount() > 0, "Chunks in embedded result should have vectors");
        }

    }

    @Test
    public void testProcessDataWithDocumentFields() throws Exception {
        // Create a test document without chunks but with body and title
        PipeDoc inputDoc = createTestDocumentWithoutChunks();

        // Create a test request
        ProcessRequest request = createTestRequest(inputDoc);

        // Create a test response observer
        TestStreamObserver<ProcessResponse> responseObserver = new TestStreamObserver<>();

        // Process the request
        embedderService.processData(request, responseObserver);

        // Wait for completion
        responseObserver.awaitCompletion();

        // Get the response
        ProcessResponse response = responseObserver.getResponse();
        assertNull(responseObserver.getError(), "onError should not have been called");
        assertTrue(responseObserver.isCompleted(), "onCompleted should have been called");


        // Verify the response is successful
        assertTrue(response.getSuccess());

        // Verify the output document has embeddings
        PipeDoc outputDoc = response.getOutputDoc();
        assertNotNull(outputDoc);

        // Verify that we have named embeddings
        assertTrue(outputDoc.getNamedEmbeddingsCount() > 0);

        // Verify that the body and title have embeddings
        assertTrue(outputDoc.containsNamedEmbeddings("body_all_minilm_l6_v2"));
        assertTrue(outputDoc.containsNamedEmbeddings("title_all_minilm_l6_v2"));

        // Verify that the embeddings have the correct model ID
        assertEquals(EmbeddingModel.ALL_MINILM_L6_V2.name(),
                outputDoc.getNamedEmbeddingsOrThrow("body_all_minilm_l6_v2").getModelId());
        assertEquals(EmbeddingModel.ALL_MINILM_L6_V2.name(),
                outputDoc.getNamedEmbeddingsOrThrow("title_all_minilm_l6_v2").getModelId());
    }

    @Test
    public void testProcessDataWithKeywords() throws Exception {
        // Create a test document with keywords
        PipeDoc inputDoc = createTestDocumentWithKeywords();

        // Create a test request
        ProcessRequest request = createTestRequest(inputDoc);

        // Create a test response observer
        TestStreamObserver<ProcessResponse> responseObserver = new TestStreamObserver<>();

        // Process the request
        embedderService.processData(request, responseObserver);

        // Wait for completion
        responseObserver.awaitCompletion();

        // Get the response
        ProcessResponse response = responseObserver.getResponse();
        assertNull(responseObserver.getError(), "onError should not have been called");
        assertTrue(responseObserver.isCompleted(), "onCompleted should have been called");

        // Verify the response is successful
        assertTrue(response.getSuccess());

        // Verify the output document has embeddings
        PipeDoc outputDoc = response.getOutputDoc();
        assertNotNull(outputDoc);

        // Verify that we have named embeddings for keywords
        assertTrue(outputDoc.containsNamedEmbeddings("keywords_1_all_minilm_l6_v2"));
    }

    private PipeDoc createTestDocumentWithChunks() {
        // Create a document with chunks
        String documentId = UUID.randomUUID().toString();

        // Create chunk embeddings
        ChunkEmbedding chunk1 = ChunkEmbedding.newBuilder()
                .setTextContent("This is the first chunk of text.")
                .setChunkId("chunk1")
                .build();

        ChunkEmbedding chunk2 = ChunkEmbedding.newBuilder()
                .setTextContent("This is the second chunk of text.")
                .setChunkId("chunk2")
                .build();

        // Create semantic chunks
        SemanticChunk semanticChunk1 = SemanticChunk.newBuilder()
                .setChunkId("chunk1")
                .setChunkNumber(0)
                .setEmbeddingInfo(chunk1)
                .build();

        SemanticChunk semanticChunk2 = SemanticChunk.newBuilder()
                .setChunkId("chunk2")
                .setChunkNumber(1)
                .setEmbeddingInfo(chunk2)
                .build();

        // Create semantic processing result
        SemanticProcessingResult result = SemanticProcessingResult.newBuilder()
                .setResultId(UUID.randomUUID().toString())
                .setSourceFieldName("body")
                .setChunkConfigId("test_chunker")
                .addChunks(semanticChunk1)
                .addChunks(semanticChunk2)
                .build();

        // Create the document
        return PipeDoc.newBuilder()
                .setId(documentId)
                .setTitle("Test Document")
                .setBody("This is a test document with chunks.")
                .addSemanticResults(result)
                .build();
    }

    private PipeDoc createTestDocumentWithoutChunks() {
        // Create a document without chunks
        String documentId = UUID.randomUUID().toString();

        // Create the document
        return PipeDoc.newBuilder()
                .setId(documentId)
                .setTitle("Test Document")
                .setBody("This is a test document without chunks.")
                .build();
    }

    private PipeDoc createTestDocumentWithKeywords() {
        // Create a document with keywords
        String documentId = UUID.randomUUID().toString();

        // Create the document
        return PipeDoc.newBuilder()
                .setId(documentId)
                .setTitle("Test Document")
                .setBody("This is a test document with keywords.")
                .addKeywords("test")
                .addKeywords("document")
                .addKeywords("keywords")
                .build();
    }

    private ProcessRequest createTestRequest(PipeDoc inputDoc) throws Exception {
        // Create embedder options
        EmbedderOptions options = new EmbedderOptions();

        // Convert options to JSON
        String optionsJson = objectMapper.writeValueAsString(options);

        // Create custom JSON config
        Struct.Builder customJsonConfigBuilder = Struct.newBuilder();
        JsonFormat.parser().merge(optionsJson, customJsonConfigBuilder);

        // Create process configuration
        ProcessConfiguration config = ProcessConfiguration.newBuilder()
                .setCustomJsonConfig(customJsonConfigBuilder.build())
                .build();

        // Create service metadata
        ServiceMetadata metadata = ServiceMetadata.newBuilder()
                .setPipelineName("test-pipeline")
                .setPipeStepName("test-embedder")
                .setStreamId(UUID.randomUUID().toString())
                .setCurrentHopNumber(1)
                .build();

        // Create the request
        return ProcessRequest.newBuilder()
                .setDocument(inputDoc)
                .setConfig(config)
                .setMetadata(metadata)
                .build();
    }
}
>>>>>>> dc2acac1
<|MERGE_RESOLUTION|>--- conflicted
+++ resolved
@@ -1,5 +1,3 @@
-<<<<<<< HEAD
-=======
 package com.krickert.yappy.modules.embedder;
 
 import com.fasterxml.jackson.databind.ObjectMapper;
@@ -106,7 +104,7 @@
         // The first result is the original without embeddings
         SemanticProcessingResult originalResult = outputDoc.getSemanticResults(0);
         assertEquals("", originalResult.getEmbeddingConfigId(), "Original result should not have embedding config");
-        
+
         // The second result should have embeddings
         SemanticProcessingResult embeddedResult = outputDoc.getSemanticResults(1);
         assertEquals(EmbeddingModel.ALL_MINILM_L6_V2.name(), embeddedResult.getEmbeddingConfigId());
@@ -300,5 +298,4 @@
                 .setMetadata(metadata)
                 .build();
     }
-}
->>>>>>> dc2acac1
+}