--- conflicted
+++ resolved
@@ -1,13 +1,9 @@
 package com.krickert.search.config.consul.service;
 
 import com.krickert.search.config.consul.event.ConfigChangeEvent;
-<<<<<<< HEAD
-import com.krickert.search.config.consul.model.*;
-=======
 import com.krickert.search.config.consul.model.ApplicationConfig;
 import com.krickert.search.config.consul.model.PipelineConfig;
 import com.krickert.search.config.consul.model.PipelineConfigDto;
->>>>>>> 1097a864
 import io.micronaut.context.annotation.Value;
 import io.micronaut.context.event.ApplicationEventListener;
 import io.micronaut.context.event.StartupEvent;
@@ -15,25 +11,18 @@
 import jakarta.inject.Singleton;
 import org.slf4j.Logger;
 import org.slf4j.LoggerFactory;
-import reactor.core.publisher.Flux;
 import reactor.core.publisher.Mono;
 
-<<<<<<< HEAD
-import java.util.*;
-import java.util.concurrent.ConcurrentHashMap;
-import java.util.stream.Collectors;
-=======
 import java.time.LocalDateTime;
 import java.util.Optional;
->>>>>>> 1097a864
 
 /**
  * Service for managing configuration.
  * This service loads configuration from Consul KV store and populates the configuration POJOs.
- * It dynamically discovers and loads all defined pipelines based on keys found in Consul.
+ * It also handles syncing changes back to Consul.
  */
 @Singleton
-@Refreshable // This bean will be recreated on RefreshEvent
+@Refreshable
 public class ConfigurationService implements ApplicationEventListener<StartupEvent> {
     private static final Logger LOG = LoggerFactory.getLogger(ConfigurationService.class);
 
@@ -41,8 +30,6 @@
     private final ApplicationConfig applicationConfig;
     private final PipelineConfig pipelineConfig;
     private final String applicationName;
-    // Prefix for pipeline definitions in Consul, e.g., "config/pipeline/pipeline.configs/"
-    private final String pipelineConfigsRootPrefix;
 
     /**
      * Constructor with dependencies.
@@ -51,215 +38,135 @@
      * @param applicationConfig the application configuration POJO
      * @param pipelineConfig the pipeline configuration POJO
      * @param applicationName the name of the application
-     * @param consulConfigPath the base path configured for Consul KV
      */
     public ConfigurationService(
             ConsulKvService consulKvService,
             ApplicationConfig applicationConfig,
             PipelineConfig pipelineConfig,
-            @Value("${micronaut.application.name}") String applicationName,
-            @Value("${consul.client.config.path:config/pipeline}") String consulConfigPath) {
+            @Value("${micronaut.application.name}") String applicationName) {
         this.consulKvService = consulKvService;
         this.applicationConfig = applicationConfig;
         this.pipelineConfig = pipelineConfig;
         this.applicationName = applicationName;
-        // Calculate the specific prefix for pipeline config structures
-        // Use getFullPath to ensure correct formatting relative to base path
-        this.pipelineConfigsRootPrefix = consulKvService.getFullPath("pipeline.configs");
         LOG.info("ConfigurationService initialized for application: {}", applicationName);
-        LOG.debug("Using pipeline configurations root prefix in Consul: {}", this.pipelineConfigsRootPrefix);
     }
 
     /**
      * Handles the StartupEvent by loading configuration from Consul KV store.
-     * Also called during a configuration refresh.
-     *
-     * @param event the startup event or refresh event
+     *
+     * @param event the startup event
      */
     @Override
     public void onApplicationEvent(StartupEvent event) {
-        LOG.info("Loading/Reloading configuration from Consul KV store...");
-
-        // Load application-specific configuration (if any)
+        LOG.info("Loading configuration from Consul KV store");
+
+        // Load application configuration
         loadApplicationConfig()
+            .doOnSuccess(success -> {
+                if (success) {
+                    LOG.info("Application configuration loaded successfully");
+                    applicationConfig.markAsEnabled();
+                } else {
+                    LOG.warn("Failed to load application configuration");
+                }
+            })
+            .subscribe();
+
+        // Load pipeline configuration
+        loadPipelineConfig()
+            .doOnSuccess(success -> {
+                if (success) {
+                    LOG.info("Pipeline configuration loaded successfully");
+                    pipelineConfig.markAsEnabled();
+                } else {
+                    LOG.warn("Failed to load pipeline configuration");
+                }
+            })
+            .subscribe();
+    }
+
+    /**
+     * Handles ConfigChangeEvent by reloading the affected configuration.
+     *
+     * @param event the configuration change event
+     */
+    public void onConfigChange(ConfigChangeEvent event) {
+        String keyPrefix = event.getKeyPrefix();
+        LOG.info("Configuration change detected for key prefix: {}", keyPrefix);
+
+        if (keyPrefix.startsWith(applicationName)) {
+            // Reload application configuration
+            loadApplicationConfig()
                 .doOnSuccess(success -> {
-                    if (success) LOG.info("Application configuration loaded/reloaded successfully.");
-                    else LOG.warn("Failed to load/reload application configuration.");
-                    applicationConfig.markAsEnabled(); // Mark as enabled regardless
+                    if (success) {
+                        LOG.info("Application configuration reloaded successfully");
+                    } else {
+                        LOG.warn("Failed to reload application configuration");
+                    }
                 })
                 .subscribe();
-
-        // Load all pipeline configurations dynamically
-        loadAllPipelineConfigurations()
+        } else if (keyPrefix.startsWith("pipeline")) {
+            // Reload pipeline configuration
+            loadPipelineConfig()
                 .doOnSuccess(success -> {
-                    if (success) LOG.info("Pipeline configurations loaded/reloaded successfully.");
-                    else LOG.warn("Failed to load/reload pipeline configurations.");
-                    pipelineConfig.markAsEnabled(); // Mark as enabled regardless
+                    if (success) {
+                        LOG.info("Pipeline configuration reloaded successfully");
+                    } else {
+                        LOG.warn("Failed to reload pipeline configuration");
+                    }
                 })
                 .subscribe();
-    }
-
-    /**
-     * Handles ConfigChangeEvent by reloading the affected configuration.
-     * Currently, reloads everything for simplicity upon any relevant change.
-     *
-     * @param event the configuration change event
-     */
-    public void onConfigChange(ConfigChangeEvent event) {
-        String keyPrefix = event.getKeyPrefix(); // Prefix from the change notifier
-        LOG.info("Configuration change detected potentially affecting key prefix: {}", keyPrefix);
-
-        // Use the consul service's base path for comparison
-        String consulBasePath = consulKvService.getConfigPath(); // e.g., "config/pipeline/"
-
-        // Check if the change is within the consul config path
-        if (keyPrefix != null && keyPrefix.startsWith(consulBasePath)) {
-            String relativePrefix = keyPrefix.substring(consulBasePath.length());
-
-            if (relativePrefix.startsWith(applicationName + "/")) { // Check relative prefix for app config
-                LOG.info("Change detected affecting application config (prefix: {}). Reloading.", relativePrefix);
-                loadApplicationConfig().subscribe();
-            } else if (relativePrefix.startsWith("pipeline.configs")) { // Check relative prefix for pipeline config
-                LOG.info("Change detected affecting pipeline config (prefix: {}). Reloading all pipelines.", relativePrefix);
-                loadAllPipelineConfigurations().subscribe();
-            } else {
-                LOG.debug("Change event prefix '{}' (relative '{}') does not match known configurations. Ignoring.", keyPrefix, relativePrefix);
-            }
-        } else {
-            LOG.debug("Change event prefix '{}' is outside the Consul config path '{}'. Ignoring.", keyPrefix, consulBasePath);
         }
     }
 
     /**
      * Loads application configuration from Consul KV store.
-     * (Placeholder for any app-specific config loading logic if needed)
-     *
-     * @return a Mono that emits true if the operation was successful, false otherwise.
+     *
+     * @return a Mono that emits true if the operation was successful, false otherwise
      */
     private Mono<Boolean> loadApplicationConfig() {
+        // Set the application name
         applicationConfig.setApplicationName(applicationName);
-        LOG.debug("Loading application-specific configuration (if any) for '{}'...", applicationName);
-        // Add specific logic here if needed to load keys like:
-        // consulKvService.getFullPath(applicationName + "/config/someSetting")
-        return Mono.just(true); // Assume success for now
-    }
-
-    /**
-     * Loads ALL pipeline configurations dynamically from Consul KV store by listing keys.
-     *
-     * @return a Mono that emits true if the overall loading process seems successful, false otherwise.
-     */
-    private Mono<Boolean> loadAllPipelineConfigurations() {
-        LOG.info("Starting dynamic discovery and loading of all pipeline configurations from Consul prefix: {}", pipelineConfigsRootPrefix);
-
-        // Use the getKeysRecursive method which should handle the prefix correctly
-        return consulKvService.getKeysRecursive("pipeline.configs") // Use relative path here
-                .flatMap(keys -> {
-                    if (keys == null || keys.isEmpty()) {
-                        LOG.warn("No pipeline configuration keys found under prefix: {}", pipelineConfigsRootPrefix);
-                        pipelineConfig.setPipelines(new HashMap<>()); // Reset to empty map
-                        return Mono.just(true); // No configs found is not an error itself
-                    }
-
-                    LOG.debug("Found {} potential configuration keys under {}", keys.size(), pipelineConfigsRootPrefix);
-
-                    // Extract unique pipeline names from the full keys returned by Consul
-                    // Example key: "config/pipeline/pipeline.configs.pipeline1/service/..."
-                    Set<String> pipelineNames = keys.stream()
-                            .map(this::extractPipelineNameFromKey) // Use the helper method
-                            .filter(Optional::isPresent)
-                            .map(Optional::get)
-                            .collect(Collectors.toSet());
-
-                    if (pipelineNames.isEmpty()) {
-                        LOG.warn("Found keys under prefix '{}', but could not parse any pipeline names.", pipelineConfigsRootPrefix);
-                        pipelineConfig.setPipelines(new HashMap<>()); // Reset to empty map
-                        return Mono.just(true);
-                    }
-
-                    LOG.info("Discovered pipeline names: {}", pipelineNames);
-
-                    // Create a new map for the loaded configurations (thread-safe for concurrent loading)
-                    Map<String, PipelineConfigDto> loadedPipelines = new ConcurrentHashMap<>();
-
-                    // Load each pipeline configuration concurrently
-                    return Flux.fromIterable(pipelineNames)
-                            .flatMap(name -> loadSinglePipelineConfiguration(name) // Load details for one pipeline
-                                    .doOnNext(dtoOpt -> dtoOpt.ifPresent(dto -> {
-                                        LOG.debug("Successfully loaded DTO for pipeline: {}", name);
-                                        loadedPipelines.put(name, dto);
-                                    }))
-                                    .doOnError(e -> LOG.error("Error loading individual pipeline config for '{}': {}", name, e.getMessage()))
-                            )
-                            .then(Mono.fromRunnable(() -> {
-                                // Atomically replace the map in the PipelineConfig bean
-                                pipelineConfig.setPipelines(loadedPipelines);
-                                LOG.info("Finished loading {} pipeline configurations: {}", loadedPipelines.size(), loadedPipelines.keySet());
-                            }))
-                            .thenReturn(true); // Return true indicating overall success attempt
-                })
-                .onErrorResume(e -> {
-                    LOG.error("Error during dynamic pipeline configuration loading: {}", e.getMessage(), e);
-                    pipelineConfig.setPipelines(new HashMap<>()); // Clear potentially partial data on error
-                    return Mono.just(false); // Indicate failure
-                })
-                .defaultIfEmpty(true); // If getKeysRecursive returns empty Mono, consider it success
-    }
-
-    /**
-     * Extracts the pipeline name from a full Consul key path.
-     * Assumes keys are like "config/pipeline/pipeline.configs.pipeline1/service/..."
-     *
-     * @param fullKey The full key from Consul (including the base config path).
-     * @return Optional containing the pipeline name (e.g., "pipeline1") if found.
-     */
-    private Optional<String> extractPipelineNameFromKey(String fullKey) {
-        // Example fullKey: "config/pipeline/pipeline.configs.pipeline1/service/chunker/kafka-listen-topics/"
-        String prefixToRemove = this.pipelineConfigsRootPrefix; // e.g., "config/pipeline/pipeline.configs/"
-        if (fullKey != null && fullKey.startsWith(prefixToRemove)) {
-            String remaining = fullKey.substring(prefixToRemove.length()); // e.g., "pipeline1/service/chunker/kafka-listen-topics/"
-            // Find the first segment after the prefix
-            int firstSlash = remaining.indexOf('/');
-            if (firstSlash > 0) {
-                String pipelineName = remaining.substring(0, firstSlash);
-                return Optional.of(pipelineName);
-            } else if (!remaining.isEmpty() && !remaining.contains("/")) {
-                // Case where the key is just the pipeline name itself (unlikely but handle)
-                return Optional.of(remaining);
-            }
-        }
-        LOG.trace("Could not extract pipeline name from key: {}", fullKey);
-        return Optional.empty();
-    }
-
-    /**
-<<<<<<< HEAD
-     * Extracts the service name from a full Consul key path.
-     * Assumes keys are like "config/pipeline/pipeline.configs.pipeline1/service/chunker/kafka-listen-topics/"
-=======
+
+        // Load application configuration from Consul KV store
+        // The path is ${micronaut.application.name}/config
+        String configPath = applicationName + "/config";
+
+        LOG.info("Loading application configuration from path: {}", configPath);
+
+        // In a real-world scenario, you would load more configuration from Consul
+        // For now, we'll just return true
+        return Mono.just(true);
+    }
+
+    /**
+     * Loads pipeline configuration from Consul KV store.
+     *
+     * @return a Mono that emits true if the operation was successful, false otherwise
+     */
+    private Mono<Boolean> loadPipelineConfig() {
+        // Load active pipeline
+        return consulKvService.getValue(consulKvService.getFullPath("pipeline.active"))
+            .flatMap(activePipelineOpt -> {
+                if (activePipelineOpt.isPresent()) {
+                    String activePipeline = activePipelineOpt.get();
+                    pipelineConfig.setActivePipeline(activePipeline);
+                    LOG.info("Active pipeline set to: {}", activePipeline);
+                } else {
+                    LOG.warn("No active pipeline found in Consul KV store");
+                }
+
+                // Load pipeline configurations
+                return loadPipelineConfigurations();
+            });
+    }
+
+    /**
      * Loads pipeline configurations from Consul KV store.
      * Uses parallel execution to load multiple pipelines simultaneously.
->>>>>>> 1097a864
-     *
-     * @param fullKey The full key from Consul.
-     * @param pipelineName The name of the pipeline context.
-     * @return Optional containing the service name (e.g., "chunker") if found.
-     */
-<<<<<<< HEAD
-    private Optional<String> extractServiceNameFromKey(String fullKey, String pipelineName) {
-        // Example fullKey: "config/pipeline/pipeline.configs.pipeline1/service/chunker/kafka-listen-topics/"
-        String servicePrefix = this.pipelineConfigsRootPrefix + pipelineName + "/service/"; // e.g., "config/pipeline/pipeline.configs.pipeline1/service/"
-        if (fullKey != null && fullKey.startsWith(servicePrefix)) {
-            String remaining = fullKey.substring(servicePrefix.length()); // e.g., "chunker/kafka-listen-topics/"
-            int firstSlash = remaining.indexOf('/');
-            if (firstSlash > 0) {
-                String serviceName = remaining.substring(0, firstSlash);
-                return Optional.of(serviceName);
-            }
-        }
-        LOG.trace("Could not extract service name from key: {} within pipeline {}", fullKey, pipelineName);
-        return Optional.empty();
-=======
+     *
+     * @return a Mono that emits true if the operation was successful, false otherwise
+     */
     private Mono<Boolean> loadPipelineConfigurations() {
         // Clear existing pipelines
         pipelineConfig.getPipelines().clear();
@@ -279,124 +186,14 @@
         return Mono.zip(pipeline1Mono, pipeline2Mono, testPipelineMono)
             .map(tuple -> tuple.getT1() && tuple.getT2() && tuple.getT3()) // All must succeed
             .defaultIfEmpty(true);
->>>>>>> 1097a864
-    }
-
-
-    /**
-     * Loads the configuration for a single, specific pipeline dynamically from Consul.
-     *
-     * @param pipelineName the name of the pipeline to load.
-     * @return a Mono emitting an Optional containing the loaded PipelineConfigDto, or empty if not found/error.
-     */
-<<<<<<< HEAD
-    private Mono<Optional<PipelineConfigDto>> loadSinglePipelineConfiguration(String pipelineName) {
-        LOG.debug("Dynamically loading configuration for pipeline: {}", pipelineName);
-        PipelineConfigDto pipelineDto = new PipelineConfigDto(pipelineName);
-        // Define the prefix for listing service keys within this pipeline
-        String pipelineServicePrefix = "pipeline.configs." + pipelineName + ".service"; // Relative path for getKeysRecursive
-
-        return consulKvService.getKeysRecursive(pipelineServicePrefix)
-                .flatMap(serviceKeys -> {
-                    if (serviceKeys == null || serviceKeys.isEmpty()) {
-                        LOG.warn("No service configuration keys found for pipeline: {}", pipelineName);
-                        return Mono.just(pipelineDto); // Return DTO with empty service map
-                    }
-
-                    LOG.debug("Found {} potential service keys for pipeline {}", serviceKeys.size(), pipelineName);
-
-                    // Extract unique service names from the full keys
-                    Set<String> serviceNames = serviceKeys.stream()
-                            .map(key -> extractServiceNameFromKey(key, pipelineName)) // Use helper
-                            .filter(Optional::isPresent)
-                            .map(Optional::get)
-                            .collect(Collectors.toSet());
-
-                    LOG.debug("Discovered services for pipeline {}: {}", pipelineName, serviceNames);
-
-                    if (serviceNames.isEmpty()) {
-                        LOG.warn("Found service keys for pipeline {}, but could not parse any service names.", pipelineName);
-                        return Mono.just(pipelineDto); // Return DTO with empty service map
-                    }
-
-                    Map<String, ServiceConfigurationDto> loadedServices = new ConcurrentHashMap<>();
-
-                    // Load configuration for each discovered service concurrently
-                    return Flux.fromIterable(serviceNames)
-                            .flatMap(serviceName -> loadServiceConfiguration(pipelineName, serviceName)
-                                    .doOnNext(serviceDtoOpt -> serviceDtoOpt.ifPresent(
-                                            serviceDto -> loadedServices.put(serviceName, serviceDto))
-                                    )
-                                    .doOnError(e -> LOG.error("Error loading config for service '{}' in pipeline '{}': {}", serviceName, pipelineName, e.getMessage()))
-                            )
-                            .then(Mono.fromRunnable(() -> {
-                                pipelineDto.setServices(loadedServices); // Set the map of loaded services
-                                LOG.debug("Finished loading {} services for pipeline {}", loadedServices.size(), pipelineName);
-                            }))
-                            .thenReturn(pipelineDto); // Return the populated DTO
-                })
-                .map(Optional::of) // Wrap the final DTO in Optional
-                .onErrorResume(e -> {
-                    LOG.error("Error loading configuration for pipeline {}: {}", pipelineName, e.getMessage(), e);
-                    return Mono.just(Optional.empty()); // Return empty optional on error during key listing or processing
-                })
-                .defaultIfEmpty(Optional.of(pipelineDto)); // If getKeysRecursive returns empty Mono, return DTO with empty services
-    }
-
-    /**
-     * Loads the configuration for a specific service within a specific pipeline by reading individual keys.
-     *
-     * @param pipelineName The name of the pipeline.
-     * @param serviceName The name of the service.
-     * @return A Mono emitting an Optional containing the loaded ServiceConfigurationDto, or empty if essential parts are missing or error occurs.
-     */
-    private Mono<Optional<ServiceConfigurationDto>> loadServiceConfiguration(String pipelineName, String serviceName) {
-        LOG.debug("Loading configuration details for service '{}' in pipeline '{}'", serviceName, pipelineName);
-        // Base key relative to consul path for this service's config
-        String relativeBaseKey = "pipeline.configs." + pipelineName + ".service." + serviceName;
-        ServiceConfigurationDto dto = new ServiceConfigurationDto();
-        dto.setName(serviceName); // Set the name
-
-        // Use flatMapSequential to ensure order but load values potentially concurrently
-        return Mono.zip(
-                        // Fetch each property, returning Optional.empty() if not found or error
-                        getValueOptional(relativeBaseKey + ".kafka-listen-topics"),
-                        getValueOptional(relativeBaseKey + ".kafka-publish-topics"),
-                        getValueOptional(relativeBaseKey + ".grpc-forward-to"),
-                        getValueOptional(relativeBaseKey + ".serviceImplementation"),
-                        loadConfigParams(relativeBaseKey + ".configParams") // Special handling for map
-                )
-                .map(tuple -> {
-                    // Populate the DTO, parsing list values
-                    tuple.getT1().ifPresent(val -> dto.setKafkaListenTopics(parseListValue(val)));
-                    tuple.getT2().ifPresent(val -> dto.setKafkaPublishTopics(parseListValue(val)));
-                    tuple.getT3().ifPresent(val -> {
-                        if (!"null".equalsIgnoreCase(val.trim())) { // Handle explicit "null" string case-insensitively
-                            dto.setGrpcForwardTo(parseListValue(val));
-                        } else {
-                            dto.setGrpcForwardTo(null); // Treat "null" string as null list
-                        }
-                    });
-                    tuple.getT4().ifPresent(dto::setServiceImplementation);
-
-                    // Set configParams map
-                    if (!tuple.getT5().isEmpty()) {
-                        PipestepConfigOptions options = new PipestepConfigOptions();
-                        options.putAll(tuple.getT5());
-                        dto.setConfigParams(options);
-                    } else {
-                        dto.setConfigParams(null); // Or new PipestepConfigOptions()
-                    }
-
-                    LOG.debug("Successfully populated DTO for service: {} in pipeline {}", serviceName, pipelineName);
-                    return Optional.of(dto); // Return populated DTO
-                })
-                .onErrorResume(e -> {
-                    LOG.error("Error processing loaded values for service {} in pipeline {}: {}", serviceName, pipelineName, e.getMessage());
-                    return Mono.just(Optional.empty()); // Return empty on error during zip/map
-                })
-                .defaultIfEmpty(Optional.empty()); // Should not happen with zip unless upstream Monos error AND return empty
-=======
+    }
+
+    /**
+     * Loads a pipeline configuration from Consul KV store.
+     *
+     * @param pipelineName the name of the pipeline
+     * @return a Mono that emits true if the operation was successful, false otherwise
+     */
     private Mono<Boolean> loadPipelineConfiguration(String pipelineName) {
         PipelineConfigDto pipeline = new PipelineConfigDto(pipelineName);
 
@@ -442,70 +239,20 @@
                     });
             })
             .defaultIfEmpty(true); // If the pipeline doesn't exist, don't fail
->>>>>>> 1097a864
-    }
-
-    /**
-     * Helper to get a single value, returning Mono<Optional<String>>.
-     */
-    private Mono<Optional<String>> getValueOptional(String relativeKey) {
-        return consulKvService.getValue(relativeKey)
-                .onErrorReturn(Optional.empty()); // Ensure errors result in empty Optional Mono
-    }
-
-    /**
-     * Loads configParams map for a service by listing keys under its configParams prefix.
-     *
-     * @param relativeConfigParamsPrefix e.g., "pipeline.configs.pipe1.service.chunker.configParams"
-     * @return A Mono emitting the loaded map (empty if none found or error).
-     */
-    private Mono<Map<String, String>> loadConfigParams(String relativeConfigParamsPrefix) {
-        LOG.debug("Loading configParams under relative prefix: {}", relativeConfigParamsPrefix);
-        // Get keys under the specific prefix for configParams
-        return consulKvService.getKeysRecursive(relativeConfigParamsPrefix)
-                .flatMapMany(Flux::fromIterable) // Convert List<String> to Flux<String>
-                .flatMap(fullParamKey -> {
-                    // Extract the param name relative to the prefix
-                    String configParamPrefixWithSlash = consulKvService.getFullPath(relativeConfigParamsPrefix); // Ensures trailing slash
-                    if (!fullParamKey.startsWith(configParamPrefixWithSlash)) {
-                        LOG.warn("Key '{}' does not start with expected configParams prefix '{}'. Skipping.", fullParamKey, configParamPrefixWithSlash);
-                        return Mono.empty(); // Skip keys not matching expected structure
-                    }
-                    String paramName = fullParamKey.substring(configParamPrefixWithSlash.length()).replaceAll("/$", ""); // Get part after prefix, remove trailing slash
-
-                    if (paramName.isEmpty() || paramName.contains("/")) {
-                        LOG.warn("Invalid structure for configParam key '{}'. Skipping.", fullParamKey);
-                        return Mono.empty(); // Skip directory-like keys or empty names
-                    }
-
-                    // Get the value for this specific parameter key
-                    return consulKvService.getValue(fullParamKey) // Use full key to get value
-                            .filter(Optional::isPresent)
-                            .map(Optional::get)
-                            .map(value -> Map.entry(paramName, value)); // Create Map.Entry
-                })
-                .collectMap(Map.Entry::getKey, Map.Entry::getValue) // Collect into a Map
-                .doOnNext(map -> LOG.debug("Loaded {} configParams for prefix '{}'", map.size(), relativeConfigParamsPrefix))
-                .defaultIfEmpty(new HashMap<>()); // Return empty map if no params found or error
-    }
-
-
-    /**
-     * Parses a comma-separated string value from Consul into a List of strings.
-     * Handles null, empty, and quoted values if necessary (basic split/trim implemented).
-     *
-     * @param value The string value from Consul.
-     * @return A List of strings, or an empty list if input is null/empty.
-     */
-    private List<String> parseListValue(String value) {
-        if (value == null || value.trim().isEmpty()) {
-            return Collections.emptyList();
-        }
-        // Simple split by comma and trim whitespace
-        return Arrays.stream(value.split(","))
-                .map(String::trim)
-                .filter(s -> !s.isEmpty()) // Remove empty strings resulting from extra commas
-                .collect(Collectors.toList());
-        // Add more sophisticated parsing here if values can contain commas or need quoting.
+    }
+
+    /**
+     * Loads services for a pipeline from Consul KV store.
+     *
+     * @param pipelineName the name of the pipeline
+     * @param pipeline the pipeline configuration to populate
+     * @return a Mono that emits true if the operation was successful, false otherwise
+     */
+    private Mono<Boolean> loadPipelineServices(String pipelineName, PipelineConfigDto pipeline) {
+        // This is a simplified implementation. In a real-world scenario,
+        // you would need to handle more complex loading logic.
+
+        // For now, we'll just return true
+        return Mono.just(true);
     }
 }