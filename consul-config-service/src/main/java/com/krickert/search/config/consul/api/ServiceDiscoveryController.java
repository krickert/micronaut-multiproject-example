package com.krickert.search.config.consul.api;

<<<<<<< HEAD
// Removed ConsulClient and related model imports
import com.krickert.search.config.consul.model.ServiceStatusDto; // Import the DTO
import com.krickert.search.config.consul.service.ServiceDiscoveryService; // Import the new Service
=======
>>>>>>> 1097a864
import io.micronaut.http.HttpResponse;
import io.micronaut.http.MediaType;
import io.micronaut.http.MutableHttpResponse;
import io.micronaut.http.annotation.Controller;
import io.micronaut.http.annotation.Get;
import io.swagger.v3.oas.annotations.Operation;
import io.swagger.v3.oas.annotations.media.Content;
import io.swagger.v3.oas.annotations.media.Schema;
import io.swagger.v3.oas.annotations.responses.ApiResponse;
import io.swagger.v3.oas.annotations.responses.ApiResponses;
import io.swagger.v3.oas.annotations.tags.Tag;
import jakarta.inject.Inject;
import org.kiwiproject.consul.Consul;
import org.kiwiproject.consul.model.health.ServiceHealth;
import org.slf4j.Logger;
import org.slf4j.LoggerFactory;
import reactor.core.publisher.Mono; // Import Mono

import java.util.HashMap;
import java.util.List;
import java.util.Map;
/**
 * REST controller for service discovery in Consul.
 * Provides endpoints for querying services registered with Consul.
 * Delegates logic to ServiceDiscoveryService.
 */
@Controller("/api/services")
@Tag(name = "Service Discovery", description = "API for discovering services registered with Consul")
public class ServiceDiscoveryController {

    private static final Logger LOG = LoggerFactory.getLogger(ServiceDiscoveryController.class);

<<<<<<< HEAD
    // Inject the new service instead of ConsulClient
    private final ServiceDiscoveryService serviceDiscoveryService;

    @Inject
    public ServiceDiscoveryController(ServiceDiscoveryService serviceDiscoveryService) {
        this.serviceDiscoveryService = serviceDiscoveryService;
        LOG.info("ServiceDiscoveryController initialized.");
=======
    private final Consul consulClient;

    /**
     * Creates a new ServiceDiscoveryController with the specified Consul client.
     *
     * @param consulClient the client for interacting with Consul
     */
    @Inject
    public ServiceDiscoveryController(@jakarta.inject.Named("primaryConsulClient") Consul consulClient) {
        this.consulClient = consulClient;
        LOG.info("ServiceDiscoveryController initialized");
>>>>>>> 1097a864
    }

    // ... (imports and class definition remain the same)
    /**
     * Gets a list of all relevant pipeline services registered with Consul.
     * Checks if each service is running and includes that information in the response.
     *
     * @return a JSON response containing a list of service statuses.
     */
    @Operation(
            summary = "Get Pipeline Services Status",
            description = "Retrieves a list of pipeline services registered with Consul and their running status"
    )
    @ApiResponses({
            @ApiResponse(
                    responseCode = "200",
                    description = "List of service statuses retrieved successfully",
                    content = @Content(mediaType = "application/json",
                            schema = @Schema(implementation = ServiceListResponse.class))
            ),
            @ApiResponse(
                    responseCode = "500",
                    description = "Error retrieving services from Consul"
            )
    })
    @Get(produces = MediaType.APPLICATION_JSON)
<<<<<<< HEAD
    public Mono<HttpResponse<Map<String, Object>>> getServices() {
        LOG.info("GET request for pipeline services status");

        return serviceDiscoveryService.getPipelineServicesStatus()
                .map(serviceStatuses -> {
                    Map<String, Object> responseBody = new HashMap<>();
                    responseBody.put("services", serviceStatuses);
                    LOG.debug("Returning status for {} services", serviceStatuses.size());
                    // Explicitly return the immutable interface type if needed,
                    // though ok() typically returns MutableHttpResponse, implicit conversion usually works.
                    // Let's be safe and cast if necessary, though often not required here.
                    return (HttpResponse<Map<String, Object>>) HttpResponse.ok(responseBody);
                })
                .onErrorResume(e -> {
                    LOG.error("Error retrieving service statuses: {}", e.getMessage(), e);
                    Map<String, Object> errorResponse = new HashMap<>();
                    errorResponse.put("error", "Failed to retrieve service statuses: " + e.getMessage());
                    // --- CORRECTION HERE ---
                    // Explicitly cast MutableHttpResponse to the expected HttpResponse interface type.
                    MutableHttpResponse<Map<String, Object>> mutableErrorResponse = HttpResponse.serverError(errorResponse);
                    return Mono.just((HttpResponse<Map<String, Object>>) mutableErrorResponse);
                    // --- END CORRECTION ---
                });
    }

    // --- Helper class for Swagger documentation clarity (remains the same) ---
    @Schema(name = "ServiceListResponse", description = "Response containing a list of service statuses")
    private static class ServiceListResponse {
        @Schema(description = "List of discovered pipeline services and their status")
        public List<ServiceStatusDto> services;
=======
    public HttpResponse<Map<String, Object>> getServices() {
        LOG.info("GET request for PipeService gRPC services");

        try {
            // Get all services from Consul catalog
            Map<String, List<String>> services = consulClient.catalogClient().getServices().getResponse();
            LOG.debug("Found {} services in Consul catalog", services.size());

            // Filter services with the PipeService tag or name containing "pipe"
            List<String> pipeServices = services.entrySet().stream()
                    .filter(entry -> {
                        String serviceName = entry.getKey();
                        List<String> tags = entry.getValue();
                        return serviceName.toLowerCase().contains("pipe") || 
                               (tags != null && tags.stream().anyMatch(tag -> 
                                   tag.equals(PIPE_SERVICE_TAG) || tag.toLowerCase().contains("pipe")));
                    })
                    .map(Map.Entry::getKey)
                    .toList();

            LOG.debug("Found {} PipeService gRPC services", pipeServices.size());

            if (pipeServices.isEmpty()) {
                Map<String, Object> emptyResponse = new HashMap<>();
                emptyResponse.put("services", new ArrayList<>());
                return HttpResponse.ok(emptyResponse);
            }

            // Get health status for each service
            List<Map<String, Object>> serviceStatuses = pipeServices.stream()
                    .map(this::getServiceStatus)
                    .collect(Collectors.toList());

            Map<String, Object> response = new HashMap<>();
            response.put("services", serviceStatuses);
            return HttpResponse.ok(response);

        } catch (Exception e) {
            LOG.error("Error getting services from Consul", e);
            Map<String, Object> errorResponse = new HashMap<>();
            errorResponse.put("error", "Failed to get services from Consul: " + e.getMessage());
            return HttpResponse.serverError(errorResponse);
        }
    }

    /**
     * Gets the status of a specific service.
     *
     * @param serviceName the name of the service
     * @return a Map with the service status information
     */
    private Map<String, Object> getServiceStatus(String serviceName) {
        try {
            // Get health services for the specified service name
            List<ServiceHealth> healthServices = consulClient.healthClient().getHealthyServiceInstances(serviceName).getResponse();

            // Check if the service is running (all checks are passing)
            boolean isRunning = !healthServices.isEmpty();

            Map<String, Object> serviceStatus = new HashMap<>();
            serviceStatus.put("name", serviceName);
            serviceStatus.put("running", isRunning);

            // Add node information if available
            if (!healthServices.isEmpty()) {
                ServiceHealth firstService = healthServices.get(0);

                // Only add address if it's not null
                String address = firstService.getService().getAddress();
                if (address != null && !address.isEmpty()) {
                    serviceStatus.put("address", address);
                } else {
                    // Use node address as fallback or a default value
                    serviceStatus.put("address", firstService.getNode().getAddress() != null ? 
                                    firstService.getNode().getAddress() : "localhost");
                }

                // Only add port if it's not null
                Integer port = firstService.getService().getPort();
                if (port != null) {
                    serviceStatus.put("port", port);
                } else {
                    // Use a default port value
                    serviceStatus.put("port", 8500); // Default Consul port as fallback
                }

                if (firstService.getService().getTags() != null && !firstService.getService().getTags().isEmpty()) {
                    serviceStatus.put("tags", firstService.getService().getTags());
                }
            }

            return serviceStatus;
        } catch (Exception e) {
            LOG.error("Error getting health status for service: {}", serviceName, e);
            Map<String, Object> errorStatus = new HashMap<>();
            errorStatus.put("name", serviceName);
            errorStatus.put("running", false);
            errorStatus.put("error", "Failed to get health status: " + e.getMessage());
            return errorStatus;
        }
>>>>>>> 1097a864
    }
    // Removed getServiceStatus private helper method, as its logic is now in ServiceDiscoveryService
}<|MERGE_RESOLUTION|>--- conflicted
+++ resolved
@@ -1,14 +1,7 @@
 package com.krickert.search.config.consul.api;
 
-<<<<<<< HEAD
-// Removed ConsulClient and related model imports
-import com.krickert.search.config.consul.model.ServiceStatusDto; // Import the DTO
-import com.krickert.search.config.consul.service.ServiceDiscoveryService; // Import the new Service
-=======
->>>>>>> 1097a864
 import io.micronaut.http.HttpResponse;
 import io.micronaut.http.MediaType;
-import io.micronaut.http.MutableHttpResponse;
 import io.micronaut.http.annotation.Controller;
 import io.micronaut.http.annotation.Get;
 import io.swagger.v3.oas.annotations.Operation;
@@ -22,31 +15,24 @@
 import org.kiwiproject.consul.model.health.ServiceHealth;
 import org.slf4j.Logger;
 import org.slf4j.LoggerFactory;
-import reactor.core.publisher.Mono; // Import Mono
 
+import java.util.ArrayList;
 import java.util.HashMap;
 import java.util.List;
 import java.util.Map;
+import java.util.stream.Collectors;
+
 /**
  * REST controller for service discovery in Consul.
  * Provides endpoints for querying services registered with Consul.
- * Delegates logic to ServiceDiscoveryService.
  */
 @Controller("/api/services")
 @Tag(name = "Service Discovery", description = "API for discovering services registered with Consul")
 public class ServiceDiscoveryController {
 
     private static final Logger LOG = LoggerFactory.getLogger(ServiceDiscoveryController.class);
+    private static final String PIPE_SERVICE_TAG = "grpc-pipeservice";
 
-<<<<<<< HEAD
-    // Inject the new service instead of ConsulClient
-    private final ServiceDiscoveryService serviceDiscoveryService;
-
-    @Inject
-    public ServiceDiscoveryController(ServiceDiscoveryService serviceDiscoveryService) {
-        this.serviceDiscoveryService = serviceDiscoveryService;
-        LOG.info("ServiceDiscoveryController initialized.");
-=======
     private final Consul consulClient;
 
     /**
@@ -58,65 +44,31 @@
     public ServiceDiscoveryController(@jakarta.inject.Named("primaryConsulClient") Consul consulClient) {
         this.consulClient = consulClient;
         LOG.info("ServiceDiscoveryController initialized");
->>>>>>> 1097a864
     }
 
-    // ... (imports and class definition remain the same)
     /**
-     * Gets a list of all relevant pipeline services registered with Consul.
+     * Gets a list of all PipeService gRPC services registered with Consul.
      * Checks if each service is running and includes that information in the response.
      *
-     * @return a JSON response containing a list of service statuses.
+     * @return a JSON response with the list of services and their status
      */
     @Operation(
-            summary = "Get Pipeline Services Status",
-            description = "Retrieves a list of pipeline services registered with Consul and their running status"
+        summary = "Get PipeService gRPC services",
+        description = "Retrieves a list of all PipeService gRPC services registered with Consul and their running status"
     )
     @ApiResponses({
-            @ApiResponse(
-                    responseCode = "200",
-                    description = "List of service statuses retrieved successfully",
-                    content = @Content(mediaType = "application/json",
-                            schema = @Schema(implementation = ServiceListResponse.class))
-            ),
-            @ApiResponse(
-                    responseCode = "500",
-                    description = "Error retrieving services from Consul"
-            )
+        @ApiResponse(
+            responseCode = "200", 
+            description = "List of services retrieved successfully",
+            content = @Content(mediaType = "application/json", 
+                schema = @Schema(implementation = Map.class))
+        ),
+        @ApiResponse(
+            responseCode = "500", 
+            description = "Error retrieving services from Consul"
+        )
     })
     @Get(produces = MediaType.APPLICATION_JSON)
-<<<<<<< HEAD
-    public Mono<HttpResponse<Map<String, Object>>> getServices() {
-        LOG.info("GET request for pipeline services status");
-
-        return serviceDiscoveryService.getPipelineServicesStatus()
-                .map(serviceStatuses -> {
-                    Map<String, Object> responseBody = new HashMap<>();
-                    responseBody.put("services", serviceStatuses);
-                    LOG.debug("Returning status for {} services", serviceStatuses.size());
-                    // Explicitly return the immutable interface type if needed,
-                    // though ok() typically returns MutableHttpResponse, implicit conversion usually works.
-                    // Let's be safe and cast if necessary, though often not required here.
-                    return (HttpResponse<Map<String, Object>>) HttpResponse.ok(responseBody);
-                })
-                .onErrorResume(e -> {
-                    LOG.error("Error retrieving service statuses: {}", e.getMessage(), e);
-                    Map<String, Object> errorResponse = new HashMap<>();
-                    errorResponse.put("error", "Failed to retrieve service statuses: " + e.getMessage());
-                    // --- CORRECTION HERE ---
-                    // Explicitly cast MutableHttpResponse to the expected HttpResponse interface type.
-                    MutableHttpResponse<Map<String, Object>> mutableErrorResponse = HttpResponse.serverError(errorResponse);
-                    return Mono.just((HttpResponse<Map<String, Object>>) mutableErrorResponse);
-                    // --- END CORRECTION ---
-                });
-    }
-
-    // --- Helper class for Swagger documentation clarity (remains the same) ---
-    @Schema(name = "ServiceListResponse", description = "Response containing a list of service statuses")
-    private static class ServiceListResponse {
-        @Schema(description = "List of discovered pipeline services and their status")
-        public List<ServiceStatusDto> services;
-=======
     public HttpResponse<Map<String, Object>> getServices() {
         LOG.info("GET request for PipeService gRPC services");
 
@@ -217,7 +169,5 @@
             errorStatus.put("error", "Failed to get health status: " + e.getMessage());
             return errorStatus;
         }
->>>>>>> 1097a864
     }
-    // Removed getServiceStatus private helper method, as its logic is now in ServiceDiscoveryService
 }