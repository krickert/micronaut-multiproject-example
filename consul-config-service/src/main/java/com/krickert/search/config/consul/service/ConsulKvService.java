package com.krickert.search.config.consul.service;

<<<<<<< HEAD
import com.ecwid.consul.v1.ConsulClient;
import com.ecwid.consul.v1.QueryParams;
import com.ecwid.consul.v1.Response;
import com.ecwid.consul.v1.kv.model.GetValue;
=======
>>>>>>> 1097a864
import io.micronaut.context.annotation.Value;
import jakarta.inject.Singleton;
import org.kiwiproject.consul.KeyValueClient;
import org.kiwiproject.consul.model.ConsulResponse;
import org.kiwiproject.consul.model.kv.ImmutableOperation;
import org.kiwiproject.consul.model.kv.Operation;
import org.kiwiproject.consul.model.kv.TxResponse;
import org.kiwiproject.consul.model.kv.Verb;
import org.slf4j.Logger;
import org.slf4j.LoggerFactory;
import reactor.core.publisher.Mono;

import java.net.URLEncoder;
import java.nio.charset.StandardCharsets;
<<<<<<< HEAD
import java.util.Collections;
import java.util.List;
=======
import java.util.ArrayList;
import java.util.List;
import java.util.Map;
>>>>>>> 1097a864
import java.util.Optional;
import java.util.stream.Collectors;
import java.util.stream.Stream; // Import Stream

/**
 * Service for interacting with Consul's Key-Value store.
<<<<<<< HEAD
 * Provides methods for reading, writing, deleting, and listing configuration values.
=======
 * Provides methods for reading, writing, and deleting configuration values.
 * Uses transactions for batch operations.
>>>>>>> 1097a864
 */
@Singleton
public class ConsulKvService {

    private static final Logger LOG = LoggerFactory.getLogger(ConsulKvService.class);
    private final KeyValueClient keyValueClient;
    private final String configPath;

    /**
     * Creates a new ConsulKvService with the specified KeyValueClient.
     *
     * @param keyValueClient the KeyValueClient to use for KV operations
     * @param configPath the base path for configuration in Consul KV store
     */
<<<<<<< HEAD
    public ConsulKvService(ConsulClient consulClient,
                           @Value("${consul.client.config.path:config/pipeline}") String configPath) {
        this.consulClient = consulClient;
        // Ensure configPath ends with a slash for consistent prefix handling
        this.configPath = configPath.endsWith("/") ? configPath : configPath + "/";
        LOG.info("ConsulKvService initialized with config path: {}", this.configPath);
    }

    /**
     * Encodes a key path for use with the Consul KV API.
     * This method URL-encodes each segment of the path individually,
     * preserving the '/' separators. This is necessary because characters like
     * '[' and ']' are valid in Consul keys but invalid in URI paths without encoding.
     *
     * @param keyPath the raw key path (e.g., "config/pipeline/service[0]/setting")
     * @return the encoded key path suitable for the Consul client library's API calls.
     */
    private String encodeKeyPath(String keyPath) {
=======
    public ConsulKvService(@jakarta.inject.Named("primaryKeyValueClient") KeyValueClient keyValueClient, 
                          @Value("${consul.client.config.path:config/pipeline}") String configPath) {
        this.keyValueClient = keyValueClient;
        this.configPath = configPath;
        LOG.info("ConsulKvService initialized with config path: {}", configPath);
    }

    /**
     * Encodes a key for use with Consul KV store.
     * This method URL-encodes special characters in the key to ensure they are properly handled.
     *
     * @param key the key to encode
     * @return the encoded key
     */
    private String encodeKey(String key) {
>>>>>>> 1097a864
        try {
            // Split by '/', encode each part, then rejoin with '/'
            return Stream.of(keyPath.split("/"))
                    .map(part -> {
                        try {
                            // URLEncoder encodes spaces as '+', replace with %20
                            // Also explicitly don't encode '/' although split should prevent it in `part`
                            return URLEncoder.encode(part, StandardCharsets.UTF_8.toString())
                                    .replace("+", "%20");
                        } catch (Exception e) {
                            LOG.warn("Failed to encode path segment '{}': {}", part, e.getMessage());
                            return part; // Return original part on error
                        }
                    })
                    .collect(Collectors.joining("/"));
        } catch (Exception e) {
            LOG.warn("Error encoding key path: {}. Using original path.", keyPath, e);
            return keyPath; // Fallback to original path on unexpected error
        }
    }

<<<<<<< HEAD

    /**
     * Gets a value from Consul KV store.
     *
     * @param key the key to get (relative to configPath or absolute)
     * @return a Mono containing an Optional with the decoded value if found, or empty if not found/error.
=======
    /**
     * Gets a value from Consul KV store.
     *
     * @param key the key to get
     * @return a Mono containing an Optional with the value if found, or empty if not found
>>>>>>> 1097a864
     */
    public Mono<Optional<String>> getValue(String key) {
        String fullPath = getFullPath(key); // Get the full, logical path
        String encodedPath = encodeKeyPath(fullPath); // Encode for API call
        LOG.debug("Getting value for key: '{}', encoded as: '{}'", fullPath, encodedPath);
        return Mono.fromCallable(() -> {
            try {
<<<<<<< HEAD
                Response<GetValue> response = consulClient.getKVValue(encodedPath); // Use encoded path
                if (response.getValue() != null) {
                    return Optional.ofNullable(response.getValue().getDecodedValue());
=======
                String encodedKey = encodeKey(key);
                Optional<org.kiwiproject.consul.model.kv.Value> valueOpt = keyValueClient.getValue(encodedKey);

                if (valueOpt.isPresent()) {
                    org.kiwiproject.consul.model.kv.Value value = valueOpt.get();
                    return value.getValueAsString();
>>>>>>> 1097a864
                } else {
                    LOG.debug("No value found for key: {}", fullPath);
                    return Optional.<String>empty();
                }
            } catch (Exception e) {
                LOG.error("Error getting value for key '{}': {}", fullPath, e.getMessage());
                return Optional.<String>empty();
            }
        }).onErrorReturn(Optional.<String>empty());
    }

    /**
     * Puts a value into Consul KV store.
     *
     * @param key the key to put (relative to configPath or absolute)
     * @param value the value to put
     * @return a Mono that emits true if the operation was successful, false otherwise
     */
    public Mono<Boolean> putValue(String key, String value) {
<<<<<<< HEAD
        String fullPath = getFullPath(key); // Get the full, logical path
        String encodedPath = encodeKeyPath(fullPath); // Encode for API call
        LOG.debug("Putting value for key: '{}', encoded as: '{}'", fullPath, encodedPath);
        return Mono.fromCallable(() -> {
            try {
                // setKVValue expects raw UTF-8 string for value, encoding is for the key path
                Response<Boolean> response = consulClient.setKVValue(encodedPath, value); // Use encoded path
                boolean success = response.getValue() != null && response.getValue();
                if (success) {
                    LOG.info("Successfully wrote value to Consul KV for key: {}", fullPath);
                } else {
                    LOG.error("Failed to write value to Consul KV for key: {}. Consul response: {}", fullPath, response);
=======
        LOG.debug("Putting value for key: {}", key);
        return Mono.fromCallable(() -> {
            try {
                String encodedKey = encodeKey(key);
                boolean success = keyValueClient.putValue(encodedKey, value);

                if (success) {
                    LOG.info("Successfully wrote value to Consul KV for key: {}", key);
                    return true;
                } else {
                    LOG.error("Failed to write value to Consul KV for key: {}", key);
                    return false;
>>>>>>> 1097a864
                }
                return success;
            } catch (Exception e) {
                LOG.error("Error writing value to Consul KV for key '{}': {}", fullPath, e.getMessage(), e);
                return false;
            }
        }).onErrorReturn(false);
    }

    /**
     * Puts multiple values into Consul KV store using a transaction.
     *
     * @param keyValueMap a map of keys to values to put
     * @return a Mono that emits true if the operation was successful, false otherwise
     */
    public Mono<Boolean> putValues(Map<String, String> keyValueMap) {
        LOG.debug("Putting multiple values using transaction: {}", keyValueMap.keySet());
        return Mono.fromCallable(() -> {
            try {
                // Create an array of operations for the transaction
                Operation[] operations = new Operation[keyValueMap.size()];
                int i = 0;
                List<String> keys = new ArrayList<>();

                for (Map.Entry<String, String> entry : keyValueMap.entrySet()) {
                    String encodedKey = encodeKey(entry.getKey());
                    keys.add(entry.getKey());

                    // Create a SET operation for each key-value pair
                    operations[i++] = ImmutableOperation.builder()
                            .verb(Verb.SET.toValue())
                            .key(encodedKey)
                            .value(entry.getValue())
                            .build();
                }

                // Perform the transaction
                ConsulResponse<TxResponse> response = keyValueClient.performTransaction(operations);

                // Check if the transaction was successful
                if (response != null && response.getResponse() != null && 
                    response.getResponse().errors() == null || response.getResponse().errors().isEmpty()) {
                    LOG.info("Successfully wrote all values to Consul KV using transaction: {}", keys);
                    return true;
                } else {
                    LOG.error("Failed to write values to Consul KV using transaction. Errors: {}", 
                            response != null && response.getResponse() != null ? 
                            response.getResponse().errors() : "Unknown error");
                    return false;
                }
            } catch (Exception e) {
                LOG.error("Error writing multiple values to Consul KV using transaction: {}", keyValueMap.keySet(), e);
                return false;
            }
        });
    }

    /**
     * Deletes a key from Consul KV store.
     *
     * @param key the key to delete (relative to configPath or absolute)
     * @return a Mono that emits true if the operation was successful, false otherwise
     */
    public Mono<Boolean> deleteKey(String key) {
        String fullPath = getFullPath(key); // Get the full, logical path
        String encodedPath = encodeKeyPath(fullPath); // Encode for API call
        LOG.debug("Deleting key: '{}', encoded as: '{}'", fullPath, encodedPath);
        return Mono.fromCallable(() -> {
            try {
<<<<<<< HEAD
                consulClient.deleteKVValue(encodedPath); // Use encoded path
                LOG.debug("Successfully deleted key: {}", fullPath);
=======
                String encodedKey = encodeKey(key);
                keyValueClient.deleteKey(encodedKey);
                LOG.debug("Successfully deleted key: {}", key);
>>>>>>> 1097a864
                return true;
            } catch (Exception e) {
                LOG.error("Error deleting key '{}': {}", fullPath, e.getMessage());
                return false;
            }
        }).onErrorReturn(false);
    }

    /**
<<<<<<< HEAD
     * Gets all keys recursively under a given prefix.
=======
     * Deletes all keys with a given prefix from Consul KV store.
     *
     * @param prefix the prefix of the keys to delete
     * @return a Mono that emits true if the operation was successful, false otherwise
     */
    public Mono<Boolean> deleteKeysWithPrefix(String prefix) {
        LOG.debug("Deleting keys with prefix: {}", prefix);
        return Mono.fromCallable(() -> {
            try {
                String encodedPrefix = encodeKey(prefix);
                keyValueClient.deleteKeys(encodedPrefix);
                LOG.debug("Successfully deleted keys with prefix: {}", prefix);
                return true;
            } catch (Exception e) {
                LOG.error("Error deleting keys with prefix: {}", prefix, e);
                return false;
            }
        });
    }

    /**
     * Deletes multiple keys from Consul KV store.
     *
     * @param keys a list of keys to delete
     * @return a Mono that emits true if the operation was successful, false otherwise
     */
    public Mono<Boolean> deleteKeys(List<String> keys) {
        LOG.debug("Deleting multiple keys: {}", keys);
        return Mono.fromCallable(() -> {
            try {
                for (String key : keys) {
                    String encodedKey = encodeKey(key);
                    keyValueClient.deleteKey(encodedKey);
                }
                LOG.info("Successfully deleted multiple keys from Consul KV: {}", keys);
                return true;
            } catch (Exception e) {
                LOG.error("Error deleting multiple keys from Consul KV: {}", keys, e);
                return false;
            }
        });
    }

    /**
     * Gets all keys with a given prefix from Consul KV store.
     *
     * @param prefix the prefix to search for
     * @return a Mono containing a List of keys with the given prefix
     */
    public Mono<List<String>> getKeysWithPrefix(String prefix) {
        LOG.debug("Getting keys with prefix: {}", prefix);
        return Mono.fromCallable(() -> {
            try {
                String encodedPrefix = encodeKey(prefix);
                List<String> keys = keyValueClient.getKeys(encodedPrefix);
                LOG.debug("Found {} keys with prefix: {}", keys.size(), prefix);
                return keys;
            } catch (Exception e) {
                LOG.error("Error getting keys with prefix: {}", prefix, e);
                return new ArrayList<>();
            }
        });
    }

    /**
     * Gets the full path for a key in Consul KV store.
>>>>>>> 1097a864
     *
     * @param prefix The key prefix to search under (relative to configPath or absolute).
     * @return A Mono emitting a List of keys found under the prefix, or an empty list if none found/error.
     */
    public Mono<List<String>> getKeysRecursive(String prefix) {
        String fullPrefix = getFullPath(prefix); // Get the full, logical path
        // IMPORTANT: Do NOT encode the prefix for getKVKeysOnly, the client library handles prefix matching logic.
        // Ensure the prefix ends with a slash for directory-like listing.
        String consulPrefix = fullPrefix.endsWith("/") ? fullPrefix : fullPrefix + "/";
        LOG.debug("Getting keys recursively under prefix: {}", consulPrefix);
        return Mono.fromCallable(() -> {
            try {
                // Pass the logical prefix directly to the client method
                Response<List<String>> response = consulClient.getKVKeysOnly(consulPrefix);
                List<String> keys = response.getValue();
                if (keys != null) {
                    LOG.debug("Found {} keys under prefix {}", keys.size(), consulPrefix);
                    // Return the keys as reported by Consul (they include the prefix)
                    return keys;
                } else {
                    LOG.debug("No keys found under prefix {}", consulPrefix);
                    return Collections.<String>emptyList();
                }
            } catch (Exception e) {
                LOG.error("Error getting keys for prefix '{}': {}", consulPrefix, e.getMessage(), e);
                return Collections.<String>emptyList();
            }
        }).onErrorReturn(Collections.emptyList());
    }

    /**
     * Gets the full path for a key in Consul KV store, ensuring it's relative to the base configPath.
     * Removes leading/trailing slashes from the input key for consistent joining.
     * Does NOT add a trailing slash, as this should only be done for prefix *queries*.
     *
     * @param key the key (can be relative or absolute)
     * @return the full absolute path starting with configPath, without a trailing slash unless the key is the config path itself.
     */
    public String getFullPath(String key) {
        String trimmedKey = key.trim().replaceAll("^/+|/+$", ""); // Remove leading/trailing slashes
        String trimmedConfigPath = configPath.replaceAll("^/+|/+$", ""); // Base path without trailing slash

        // Handle case where key IS the config path
        if (trimmedKey.isEmpty() || trimmedKey.equals(trimmedConfigPath)) {
            // For the base path itself, we might want the trailing slash for queries,
            // but for get/put/delete, the exact path is usually needed. Return without trailing slash for consistency.
            // If a trailing slash IS needed for a specific operation, add it there.
            return trimmedConfigPath;
        }

        // Check if the key already starts with the base path segment
        if (trimmedKey.startsWith(trimmedConfigPath + "/")) {
            // It's already an absolute path, return it as is (after trimming)
            return trimmedKey;
        }

        // Construct the full path relative to the base config path
        // Avoid double slashes if configPath was "/" or key starts with "/" (handled by trim)
        return trimmedConfigPath.isEmpty() ? trimmedKey : trimmedConfigPath + "/" + trimmedKey;
    }

    /**
     * Gets the configured base configuration path (always ends with /).
     *
     * @return The base config path used by this service.
     */
    public String getConfigPath() {
        return configPath; // Returns the path ensured to end with '/' from constructor
    }
}<|MERGE_RESOLUTION|>--- conflicted
+++ resolved
@@ -1,12 +1,5 @@
 package com.krickert.search.config.consul.service;
 
-<<<<<<< HEAD
-import com.ecwid.consul.v1.ConsulClient;
-import com.ecwid.consul.v1.QueryParams;
-import com.ecwid.consul.v1.Response;
-import com.ecwid.consul.v1.kv.model.GetValue;
-=======
->>>>>>> 1097a864
 import io.micronaut.context.annotation.Value;
 import jakarta.inject.Singleton;
 import org.kiwiproject.consul.KeyValueClient;
@@ -21,26 +14,15 @@
 
 import java.net.URLEncoder;
 import java.nio.charset.StandardCharsets;
-<<<<<<< HEAD
-import java.util.Collections;
-import java.util.List;
-=======
 import java.util.ArrayList;
 import java.util.List;
 import java.util.Map;
->>>>>>> 1097a864
 import java.util.Optional;
-import java.util.stream.Collectors;
-import java.util.stream.Stream; // Import Stream
 
 /**
  * Service for interacting with Consul's Key-Value store.
-<<<<<<< HEAD
- * Provides methods for reading, writing, deleting, and listing configuration values.
-=======
  * Provides methods for reading, writing, and deleting configuration values.
  * Uses transactions for batch operations.
->>>>>>> 1097a864
  */
 @Singleton
 public class ConsulKvService {
@@ -55,26 +37,6 @@
      * @param keyValueClient the KeyValueClient to use for KV operations
      * @param configPath the base path for configuration in Consul KV store
      */
-<<<<<<< HEAD
-    public ConsulKvService(ConsulClient consulClient,
-                           @Value("${consul.client.config.path:config/pipeline}") String configPath) {
-        this.consulClient = consulClient;
-        // Ensure configPath ends with a slash for consistent prefix handling
-        this.configPath = configPath.endsWith("/") ? configPath : configPath + "/";
-        LOG.info("ConsulKvService initialized with config path: {}", this.configPath);
-    }
-
-    /**
-     * Encodes a key path for use with the Consul KV API.
-     * This method URL-encodes each segment of the path individually,
-     * preserving the '/' separators. This is necessary because characters like
-     * '[' and ']' are valid in Consul keys but invalid in URI paths without encoding.
-     *
-     * @param keyPath the raw key path (e.g., "config/pipeline/service[0]/setting")
-     * @return the encoded key path suitable for the Consul client library's API calls.
-     */
-    private String encodeKeyPath(String keyPath) {
-=======
     public ConsulKvService(@jakarta.inject.Named("primaryKeyValueClient") KeyValueClient keyValueClient, 
                           @Value("${consul.client.config.path:config/pipeline}") String configPath) {
         this.keyValueClient = keyValueClient;
@@ -90,94 +52,63 @@
      * @return the encoded key
      */
     private String encodeKey(String key) {
->>>>>>> 1097a864
         try {
-            // Split by '/', encode each part, then rejoin with '/'
-            return Stream.of(keyPath.split("/"))
-                    .map(part -> {
-                        try {
-                            // URLEncoder encodes spaces as '+', replace with %20
-                            // Also explicitly don't encode '/' although split should prevent it in `part`
-                            return URLEncoder.encode(part, StandardCharsets.UTF_8.toString())
-                                    .replace("+", "%20");
-                        } catch (Exception e) {
-                            LOG.warn("Failed to encode path segment '{}': {}", part, e.getMessage());
-                            return part; // Return original part on error
-                        }
-                    })
-                    .collect(Collectors.joining("/"));
+            // Split the key by '/' and encode each part separately
+            String[] parts = key.split("/");
+            StringBuilder encodedKey = new StringBuilder();
+
+            for (int i = 0; i < parts.length; i++) {
+                if (i > 0) {
+                    encodedKey.append("/");
+                }
+                // URL encode the part, preserving only forward slashes
+                encodedKey.append(URLEncoder.encode(parts[i], StandardCharsets.UTF_8.toString())
+                        .replace("+", "%20")); // Replace + with %20 for spaces
+            }
+
+            LOG.debug("Encoded key '{}' to '{}'", key, encodedKey);
+            return encodedKey.toString();
         } catch (Exception e) {
-            LOG.warn("Error encoding key path: {}. Using original path.", keyPath, e);
-            return keyPath; // Fallback to original path on unexpected error
+            LOG.warn("Error encoding key: {}. Using original key.", key, e);
+            return key;
         }
     }
 
-<<<<<<< HEAD
-
-    /**
-     * Gets a value from Consul KV store.
-     *
-     * @param key the key to get (relative to configPath or absolute)
-     * @return a Mono containing an Optional with the decoded value if found, or empty if not found/error.
-=======
     /**
      * Gets a value from Consul KV store.
      *
      * @param key the key to get
      * @return a Mono containing an Optional with the value if found, or empty if not found
->>>>>>> 1097a864
      */
     public Mono<Optional<String>> getValue(String key) {
-        String fullPath = getFullPath(key); // Get the full, logical path
-        String encodedPath = encodeKeyPath(fullPath); // Encode for API call
-        LOG.debug("Getting value for key: '{}', encoded as: '{}'", fullPath, encodedPath);
-        return Mono.fromCallable(() -> {
-            try {
-<<<<<<< HEAD
-                Response<GetValue> response = consulClient.getKVValue(encodedPath); // Use encoded path
-                if (response.getValue() != null) {
-                    return Optional.ofNullable(response.getValue().getDecodedValue());
-=======
+        LOG.debug("Getting value for key: {}", key);
+        return Mono.fromCallable(() -> {
+            try {
                 String encodedKey = encodeKey(key);
                 Optional<org.kiwiproject.consul.model.kv.Value> valueOpt = keyValueClient.getValue(encodedKey);
 
                 if (valueOpt.isPresent()) {
                     org.kiwiproject.consul.model.kv.Value value = valueOpt.get();
                     return value.getValueAsString();
->>>>>>> 1097a864
                 } else {
-                    LOG.debug("No value found for key: {}", fullPath);
-                    return Optional.<String>empty();
-                }
-            } catch (Exception e) {
-                LOG.error("Error getting value for key '{}': {}", fullPath, e.getMessage());
-                return Optional.<String>empty();
-            }
-        }).onErrorReturn(Optional.<String>empty());
+                    LOG.debug("No value found for key: {}", key);
+                    return Optional.empty();
+                }
+            } catch (Exception e) {
+                LOG.error("Error getting value for key: {}", key, e);
+                return Optional.empty();
+            }
+        });
     }
 
     /**
      * Puts a value into Consul KV store.
      *
-     * @param key the key to put (relative to configPath or absolute)
+     * @param key the key to put
      * @param value the value to put
      * @return a Mono that emits true if the operation was successful, false otherwise
      */
     public Mono<Boolean> putValue(String key, String value) {
-<<<<<<< HEAD
-        String fullPath = getFullPath(key); // Get the full, logical path
-        String encodedPath = encodeKeyPath(fullPath); // Encode for API call
-        LOG.debug("Putting value for key: '{}', encoded as: '{}'", fullPath, encodedPath);
-        return Mono.fromCallable(() -> {
-            try {
-                // setKVValue expects raw UTF-8 string for value, encoding is for the key path
-                Response<Boolean> response = consulClient.setKVValue(encodedPath, value); // Use encoded path
-                boolean success = response.getValue() != null && response.getValue();
-                if (success) {
-                    LOG.info("Successfully wrote value to Consul KV for key: {}", fullPath);
-                } else {
-                    LOG.error("Failed to write value to Consul KV for key: {}. Consul response: {}", fullPath, response);
-=======
         LOG.debug("Putting value for key: {}", key);
         return Mono.fromCallable(() -> {
             try {
@@ -190,14 +121,12 @@
                 } else {
                     LOG.error("Failed to write value to Consul KV for key: {}", key);
                     return false;
->>>>>>> 1097a864
-                }
-                return success;
-            } catch (Exception e) {
-                LOG.error("Error writing value to Consul KV for key '{}': {}", fullPath, e.getMessage(), e);
-                return false;
-            }
-        }).onErrorReturn(false);
+                }
+            } catch (Exception e) {
+                LOG.error("Error writing value to Consul KV for key: {}", key, e);
+                return false;
+            }
+        });
     }
 
     /**
@@ -251,35 +180,25 @@
     /**
      * Deletes a key from Consul KV store.
      *
-     * @param key the key to delete (relative to configPath or absolute)
+     * @param key the key to delete
      * @return a Mono that emits true if the operation was successful, false otherwise
      */
     public Mono<Boolean> deleteKey(String key) {
-        String fullPath = getFullPath(key); // Get the full, logical path
-        String encodedPath = encodeKeyPath(fullPath); // Encode for API call
-        LOG.debug("Deleting key: '{}', encoded as: '{}'", fullPath, encodedPath);
-        return Mono.fromCallable(() -> {
-            try {
-<<<<<<< HEAD
-                consulClient.deleteKVValue(encodedPath); // Use encoded path
-                LOG.debug("Successfully deleted key: {}", fullPath);
-=======
+        LOG.debug("Deleting key: {}", key);
+        return Mono.fromCallable(() -> {
+            try {
                 String encodedKey = encodeKey(key);
                 keyValueClient.deleteKey(encodedKey);
                 LOG.debug("Successfully deleted key: {}", key);
->>>>>>> 1097a864
                 return true;
             } catch (Exception e) {
-                LOG.error("Error deleting key '{}': {}", fullPath, e.getMessage());
-                return false;
-            }
-        }).onErrorReturn(false);
-    }
-
-    /**
-<<<<<<< HEAD
-     * Gets all keys recursively under a given prefix.
-=======
+                LOG.error("Error deleting key: {}", key, e);
+                return false;
+            }
+        });
+    }
+
+    /**
      * Deletes all keys with a given prefix from Consul KV store.
      *
      * @param prefix the prefix of the keys to delete
@@ -346,74 +265,14 @@
 
     /**
      * Gets the full path for a key in Consul KV store.
->>>>>>> 1097a864
-     *
-     * @param prefix The key prefix to search under (relative to configPath or absolute).
-     * @return A Mono emitting a List of keys found under the prefix, or an empty list if none found/error.
-     */
-    public Mono<List<String>> getKeysRecursive(String prefix) {
-        String fullPrefix = getFullPath(prefix); // Get the full, logical path
-        // IMPORTANT: Do NOT encode the prefix for getKVKeysOnly, the client library handles prefix matching logic.
-        // Ensure the prefix ends with a slash for directory-like listing.
-        String consulPrefix = fullPrefix.endsWith("/") ? fullPrefix : fullPrefix + "/";
-        LOG.debug("Getting keys recursively under prefix: {}", consulPrefix);
-        return Mono.fromCallable(() -> {
-            try {
-                // Pass the logical prefix directly to the client method
-                Response<List<String>> response = consulClient.getKVKeysOnly(consulPrefix);
-                List<String> keys = response.getValue();
-                if (keys != null) {
-                    LOG.debug("Found {} keys under prefix {}", keys.size(), consulPrefix);
-                    // Return the keys as reported by Consul (they include the prefix)
-                    return keys;
-                } else {
-                    LOG.debug("No keys found under prefix {}", consulPrefix);
-                    return Collections.<String>emptyList();
-                }
-            } catch (Exception e) {
-                LOG.error("Error getting keys for prefix '{}': {}", consulPrefix, e.getMessage(), e);
-                return Collections.<String>emptyList();
-            }
-        }).onErrorReturn(Collections.emptyList());
-    }
-
-    /**
-     * Gets the full path for a key in Consul KV store, ensuring it's relative to the base configPath.
-     * Removes leading/trailing slashes from the input key for consistent joining.
-     * Does NOT add a trailing slash, as this should only be done for prefix *queries*.
-     *
-     * @param key the key (can be relative or absolute)
-     * @return the full absolute path starting with configPath, without a trailing slash unless the key is the config path itself.
+     *
+     * @param key the key
+     * @return the full path
      */
     public String getFullPath(String key) {
-        String trimmedKey = key.trim().replaceAll("^/+|/+$", ""); // Remove leading/trailing slashes
-        String trimmedConfigPath = configPath.replaceAll("^/+|/+$", ""); // Base path without trailing slash
-
-        // Handle case where key IS the config path
-        if (trimmedKey.isEmpty() || trimmedKey.equals(trimmedConfigPath)) {
-            // For the base path itself, we might want the trailing slash for queries,
-            // but for get/put/delete, the exact path is usually needed. Return without trailing slash for consistency.
-            // If a trailing slash IS needed for a specific operation, add it there.
-            return trimmedConfigPath;
+        if (key.startsWith(configPath)) {
+            return key;
         }
-
-        // Check if the key already starts with the base path segment
-        if (trimmedKey.startsWith(trimmedConfigPath + "/")) {
-            // It's already an absolute path, return it as is (after trimming)
-            return trimmedKey;
-        }
-
-        // Construct the full path relative to the base config path
-        // Avoid double slashes if configPath was "/" or key starts with "/" (handled by trim)
-        return trimmedConfigPath.isEmpty() ? trimmedKey : trimmedConfigPath + "/" + trimmedKey;
-    }
-
-    /**
-     * Gets the configured base configuration path (always ends with /).
-     *
-     * @return The base config path used by this service.
-     */
-    public String getConfigPath() {
-        return configPath; // Returns the path ensured to end with '/' from constructor
+        return configPath + (configPath.endsWith("/") ? "" : "/") + key;
     }
 }